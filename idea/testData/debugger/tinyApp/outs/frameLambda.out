LineBreakpoint created at frameLambda.kt:7
!JDK_HOME!\bin\java -agentlib:jdwp=transport=dt_socket,address=!HOST_NAME!:!HOST_PORT!,suspend=y,server=n -Dfile.encoding=!FILE_ENCODING! -classpath !APP_PATH!\classes;!KOTLIN_RUNTIME!;!CUSTOM_LIBRARY!;!RT_JAR! frameLambda.FrameLambdaPackage
Connected to the target VM, address: '!HOST_NAME!:PORT_NAME!', transport: 'socket'
frameLambda.kt:6
Compile bytecode for val1
package frameLambda

fun main(args: Array<String>) {
    val val1 = 1
    foo {
        //Breakpoint!
        val1
    }
}

fun foo(f: () -> Unit) {
    f()
}

// PRINT_FRAME

// EXPRESSION: val1
// RESULT: 1: I
<<<<<<< HEAD
 frame    = invoke():7, FrameLambdaPackage$main$1 {frameLambda}
   this     = this = {frameLambda.FrameLambdaPackage$main$1@uniqueID}"kotlin.Function0<kotlin.Unit>"
=======
 frame    = invoke():7, FrameLambdaPackage$@packagePartHASH$main$1 {frameLambda}
   this     = this = {frameLambda.FrameLambdaPackage$@packagePartHASH$main$1@uniqueID}kotlin.Function0<kotlin.Unit>
>>>>>>> da159c1e
     field    = $val1: int = 1
Disconnected from the target VM, address: '!HOST_NAME!:PORT_NAME!', transport: 'socket'

Process finished with exit code 0<|MERGE_RESOLUTION|>--- conflicted
+++ resolved
@@ -21,13 +21,8 @@
 
 // EXPRESSION: val1
 // RESULT: 1: I
-<<<<<<< HEAD
- frame    = invoke():7, FrameLambdaPackage$main$1 {frameLambda}
-   this     = this = {frameLambda.FrameLambdaPackage$main$1@uniqueID}"kotlin.Function0<kotlin.Unit>"
-=======
  frame    = invoke():7, FrameLambdaPackage$@packagePartHASH$main$1 {frameLambda}
-   this     = this = {frameLambda.FrameLambdaPackage$@packagePartHASH$main$1@uniqueID}kotlin.Function0<kotlin.Unit>
->>>>>>> da159c1e
+   this     = this = {frameLambda.FrameLambdaPackage$@packagePartHASH$main$1@uniqueID}"kotlin.Function0<kotlin.Unit>"
      field    = $val1: int = 1
 Disconnected from the target VM, address: '!HOST_NAME!:PORT_NAME!', transport: 'socket'
 
